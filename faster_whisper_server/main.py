from __future__ import annotations

import asyncio
import time
from io import BytesIO
from typing import Annotated, Generator, Iterable, Literal, OrderedDict

import gradio as gr
import huggingface_hub
from fastapi import (
    FastAPI,
    Form,
    HTTPException,
    Path,
    Query,
    Response,
    UploadFile,
    WebSocket,
    WebSocketDisconnect,
)
from fastapi.responses import StreamingResponse
from fastapi.websockets import WebSocketState
from faster_whisper import WhisperModel
from faster_whisper.transcribe import Segment, TranscriptionInfo
from faster_whisper.vad import VadOptions, get_speech_timestamps
from huggingface_hub.hf_api import ModelInfo
from pydantic import AfterValidator

from faster_whisper_server import utils
from faster_whisper_server.asr import FasterWhisperASR
from faster_whisper_server.audio import AudioStream, audio_samples_from_file
from faster_whisper_server.config import (
    SAMPLES_PER_SECOND,
    Language,
    ResponseFormat,
    Task,
    config,
)
from faster_whisper_server.gradio_app import create_gradio_demo
from faster_whisper_server.logger import logger
from faster_whisper_server.server_models import (
    ModelObject,
    TranscriptionJsonResponse,
    TranscriptionVerboseJsonResponse,
)
from faster_whisper_server.transcriber import audio_transcriber

loaded_models: OrderedDict[str, WhisperModel] = OrderedDict()


def load_model(model_name: str) -> WhisperModel:
    if model_name in loaded_models:
        logger.debug(f"{model_name} model already loaded")
        return loaded_models[model_name]
    if len(loaded_models) >= config.max_models:
        oldest_model_name = next(iter(loaded_models))
        logger.info(
            f"Max models ({config.max_models}) reached. Unloading the oldest model: {oldest_model_name}"
        )
        del loaded_models[oldest_model_name]
    logger.debug(f"Loading {model_name}...")
    start = time.perf_counter()
    # NOTE: will raise an exception if the model name isn't valid
    whisper = WhisperModel(
        model_name,
        device=config.whisper.inference_device,
        compute_type=config.whisper.compute_type,
    )
    logger.info(
        f"Loaded {model_name} loaded in {time.perf_counter() - start:.2f} seconds. {config.whisper.inference_device}({config.whisper.compute_type}) will be used for inference."
    )
    loaded_models[model_name] = whisper
    return whisper


app = FastAPI()


@app.get("/health")
def health() -> Response:
    return Response(status_code=200, content="OK")


@app.get("/v1/models")
def get_models() -> list[ModelObject]:
    models = huggingface_hub.list_models(library="ctranslate2")
    models = [
        ModelObject(
            id=model.id,
            created=int(model.created_at.timestamp()),
            object_="model",
            owned_by=model.id.split("/")[0],
        )
        for model in models
        if model.created_at is not None
    ]
    return models


@app.get("/v1/models/{model_name:path}")
# NOTE: `examples` doesn't work https://github.com/tiangolo/fastapi/discussions/10537
def get_model(
    model_name: Annotated[str, Path(example="Systran/faster-distil-whisper-large-v3")],
) -> ModelObject:
    models = list(
        huggingface_hub.list_models(model_name=model_name, library="ctranslate2")
    )
    if len(models) == 0:
        raise HTTPException(status_code=404, detail="Model doesn't exists")
    exact_match: ModelInfo | None = None
    for model in models:
        if model.id == model_name:
            exact_match = model
            break
    if exact_match is None:
        raise HTTPException(
            status_code=404,
            detail=f"Model doesn't exists. Possible matches: {", ".join([model.id for model in models])}",
        )
    assert exact_match.created_at is not None
    return ModelObject(
        id=exact_match.id,
        created=int(exact_match.created_at.timestamp()),
        object_="model",
        owned_by=exact_match.id.split("/")[0],
    )


def segments_to_response(
    segments: Iterable[Segment],
    transcription_info: TranscriptionInfo,
    response_format: ResponseFormat,
) -> str | TranscriptionJsonResponse | TranscriptionVerboseJsonResponse:
    segments = list(segments)
    if response_format == ResponseFormat.TEXT:
        return utils.segments_text(segments)
    elif response_format == ResponseFormat.JSON:
        return TranscriptionJsonResponse.from_segments(segments)
    elif response_format == ResponseFormat.VERBOSE_JSON:
        return TranscriptionVerboseJsonResponse.from_segments(
            segments, transcription_info
        )


def format_as_sse(data: str) -> str:
    return f"data: {data}\n\n"


def segments_to_streaming_response(
    segments: Iterable[Segment],
    transcription_info: TranscriptionInfo,
    response_format: ResponseFormat,
) -> StreamingResponse:
    def segment_responses() -> Generator[str, None, None]:
        for segment in segments:
            if response_format == ResponseFormat.TEXT:
                data = segment.text
            elif response_format == ResponseFormat.JSON:
                data = TranscriptionJsonResponse.from_segments(
                    [segment]
                ).model_dump_json()
            elif response_format == ResponseFormat.VERBOSE_JSON:
                data = TranscriptionVerboseJsonResponse.from_segment(
                    segment, transcription_info
                ).model_dump_json()
            yield format_as_sse(data)

    return StreamingResponse(segment_responses(), media_type="text/event-stream")


def handle_default_openai_model(model_name: str) -> str:
    """This exists because some callers may not be able override the default("whisper-1") model name.
    For example, https://github.com/open-webui/open-webui/issues/2248#issuecomment-2162997623.
    """
    if model_name == "whisper-1":
        logger.info(
            f"{model_name} is not a valid model name. Using {config.whisper.model} instead."
        )
        return config.whisper.model
    return model_name


ModelName = Annotated[str, AfterValidator(handle_default_openai_model)]


@app.post(
    "/v1/audio/translations",
    response_model=str | TranscriptionJsonResponse | TranscriptionVerboseJsonResponse,
)
def translate_file(
    file: Annotated[UploadFile, Form()],
    model: Annotated[ModelName, Form()] = config.whisper.model,
    prompt: Annotated[str | None, Form()] = None,
    response_format: Annotated[ResponseFormat, Form()] = config.default_response_format,
    temperature: Annotated[float, Form()] = 0.0,
    stream: Annotated[bool, Form()] = False,
) -> (
    str
    | TranscriptionJsonResponse
    | TranscriptionVerboseJsonResponse
    | StreamingResponse
):
    whisper = load_model(model)
    segments, transcription_info = whisper.transcribe(
        file.file,
        task=Task.TRANSLATE,
        initial_prompt=prompt,
        temperature=temperature,
        vad_filter=True,
    )

    if stream:
        return segments_to_streaming_response(
            segments, transcription_info, response_format
        )
    else:
        return segments_to_response(segments, transcription_info, response_format)


# https://platform.openai.com/docs/api-reference/audio/createTranscription
# https://github.com/openai/openai-openapi/blob/master/openapi.yaml#L8915
@app.post(
    "/v1/audio/transcriptions",
    response_model=str | TranscriptionJsonResponse | TranscriptionVerboseJsonResponse,
)
def transcribe_file(
    file: Annotated[UploadFile, Form()],
    model: Annotated[ModelName, Form()] = config.whisper.model,
    language: Annotated[Language | None, Form()] = config.default_language,
    prompt: Annotated[str | None, Form()] = None,
    response_format: Annotated[ResponseFormat, Form()] = config.default_response_format,
    temperature: Annotated[float, Form()] = 0.0,
    timestamp_granularities: Annotated[
        list[Literal["segment"] | Literal["word"]],
        Form(alias="timestamp_granularities[]"),
    ] = ["segment"],
    stream: Annotated[bool, Form()] = False,
) -> (
    str
    | TranscriptionJsonResponse
    | TranscriptionVerboseJsonResponse
    | StreamingResponse
):
    whisper = load_model(model)
    segments, transcription_info = whisper.transcribe(
        file.file,
        task=Task.TRANSCRIBE,
        language=language,
        initial_prompt=prompt,
        word_timestamps="word" in timestamp_granularities,
        temperature=temperature,
        vad_filter=True,
    )

    if stream:
        return segments_to_streaming_response(
            segments, transcription_info, response_format
        )
    else:
        return segments_to_response(segments, transcription_info, response_format)


async def audio_receiver(ws: WebSocket, audio_stream: AudioStream) -> None:
    try:
        while True:
            bytes_ = await asyncio.wait_for(
                ws.receive_bytes(), timeout=config.max_no_data_seconds
            )
            logger.debug(f"Received {len(bytes_)} bytes of audio data")
            audio_samples = audio_samples_from_file(BytesIO(bytes_))
            audio_stream.extend(audio_samples)
            if audio_stream.duration - config.inactivity_window_seconds >= 0:
                audio = audio_stream.after(
                    audio_stream.duration - config.inactivity_window_seconds
                )
                vad_opts = VadOptions(min_silence_duration_ms=500, speech_pad_ms=0)
                # NOTE: This is a synchronous operation that runs every time new data is received.
                # This shouldn't be an issue unless data is being received in tiny chunks or the user's machine is a potato.
                timestamps = get_speech_timestamps(audio.data, vad_opts)
                if len(timestamps) == 0:
                    logger.info(
                        f"No speech detected in the last {config.inactivity_window_seconds} seconds."
                    )
                    break
                elif (
                    # last speech end time
                    config.inactivity_window_seconds
                    - timestamps[-1]["end"] / SAMPLES_PER_SECOND
                    >= config.max_inactivity_seconds
                ):
                    logger.info(
                        f"Not enough speech in the last {config.inactivity_window_seconds} seconds."
                    )
                    break
    except asyncio.TimeoutError:
        logger.info(
            f"No data received in {config.max_no_data_seconds} seconds. Closing the connection."
        )
    except WebSocketDisconnect as e:
        logger.info(f"Client disconnected: {e}")
    finally:
        audio_stream.close()
        if ws.client_state != WebSocketState.DISCONNECTED:
            try:
                await ws.close(code=1000)  # Normal closure
            except Exception as close_exception:
                logger.error(f"Error during close handshake: {close_exception}")


async def send_heartbeat(ws: WebSocket) -> None:
    try:
        while True:
            if ws.client_state == WebSocketState.DISCONNECTED:
                break
            await ws.send_text("heartbeat")
            await asyncio.sleep(1)  # Send heartbeat every second
    except asyncio.CancelledError:
        logger.info("Heartbeat sender has been cancelled.")

@app.websocket("/v1/audio/transcriptions")
async def transcribe_stream(
    ws: WebSocket,
    model: Annotated[ModelName, Query()] = config.whisper.model,
    language: Annotated[Language | None, Query()] = config.default_language,
    response_format: Annotated[
        ResponseFormat, Query()
    ] = config.default_response_format,
    temperature: Annotated[float, Query()] = 0.0,
) -> None:
    await ws.accept()
    transcribe_opts = {
        "language": language,
        "temperature": temperature,
        "vad_filter": True,
        "condition_on_previous_text": False,
    }
    whisper = load_model(model)
    asr = FasterWhisperASR(whisper, **transcribe_opts)
    audio_stream = AudioStream()
<<<<<<< HEAD
    try:
        async with asyncio.TaskGroup() as tg:
            tg.create_task(audio_receiver(ws, audio_stream))
            async for transcription in audio_transcriber(asr, audio_stream):
                logger.debug(f"Sending transcription: {transcription.text}")
                if ws.client_state == WebSocketState.DISCONNECTED:
                    break
=======
    async with asyncio.TaskGroup() as tg:
        tg.create_task(audio_receiver(ws, audio_stream))
        tg.create_task(send_heartbeat(ws))  # Schedule heartbeat sender
        async for transcription in audio_transcriber(asr, audio_stream):
            logger.debug(f"Sending transcription: {transcription.text}")
            if ws.client_state == WebSocketState.DISCONNECTED:
                break
>>>>>>> 7e3e2207

                if response_format == ResponseFormat.TEXT:
                    await ws.send_text(transcription.text)
                elif response_format == ResponseFormat.JSON:
                    await ws.send_json(
                        TranscriptionJsonResponse.from_transcription(
                            transcription
                        ).model_dump()
                    )
                elif response_format == ResponseFormat.VERBOSE_JSON:
                    await ws.send_json(
                        TranscriptionVerboseJsonResponse.from_transcription(
                            transcription
                        ).model_dump()
                    )

    except WebSocketDisconnect as e:
        logger.info(f"Client disconnected: {e}")
    except Exception as e:
        logger.error(f"An error occurred: {e}")
    finally:
        if not audio_stream.closed:
            audio_stream.close()
        if ws.client_state != WebSocketState.DISCONNECTED:
            try:
                logger.info("Initiating close handshake.")
                await ws.close(code=1000)  # Normal closure
            except Exception as close_exception:
                logger.error(f"Error during close handshake: {close_exception}")



app = gr.mount_gradio_app(app, create_gradio_demo(config), path="/")<|MERGE_RESOLUTION|>--- conflicted
+++ resolved
@@ -337,23 +337,14 @@
     whisper = load_model(model)
     asr = FasterWhisperASR(whisper, **transcribe_opts)
     audio_stream = AudioStream()
-<<<<<<< HEAD
     try:
         async with asyncio.TaskGroup() as tg:
             tg.create_task(audio_receiver(ws, audio_stream))
+            tg.create_task(send_heartbeat(ws))  # Schedule heartbeat sender
             async for transcription in audio_transcriber(asr, audio_stream):
                 logger.debug(f"Sending transcription: {transcription.text}")
                 if ws.client_state == WebSocketState.DISCONNECTED:
                     break
-=======
-    async with asyncio.TaskGroup() as tg:
-        tg.create_task(audio_receiver(ws, audio_stream))
-        tg.create_task(send_heartbeat(ws))  # Schedule heartbeat sender
-        async for transcription in audio_transcriber(asr, audio_stream):
-            logger.debug(f"Sending transcription: {transcription.text}")
-            if ws.client_state == WebSocketState.DISCONNECTED:
-                break
->>>>>>> 7e3e2207
 
                 if response_format == ResponseFormat.TEXT:
                     await ws.send_text(transcription.text)
